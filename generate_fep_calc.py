#!/usr/bin/env python
#
# Generates a bunch of individual NAMD configurations representing lambda windows for
# a FEP calculation. Unlike embarassingly parallel FEP, this is only moderately
# embarassing, in that the transformation is broken into groups which are run serially.
# This way only the first lambda window of the group needs to be extensively equilibrated.
import numpy as np
import argparse
from os.path import isfile

sbatch_preambles = {}
sbatch_preambles['stampede'] = """#!/bin/bash
#SBATCH -J %(basename)s_%(group_id)d
#SBATCH -o %(basename)s_%(group_id)d.out
#SBATCH -e %(basename)s_%(group_id)d.err
#SBATCH -p normal         # queue
#SBATCH -N 4              # Number of nodes, not cores (16 cores/node)
#SBATCH -n 64             # Total number of MPI tasks (if omitted, n=N)
#SBATCH -t 48:00:00       # max time
#SBATCH --mail-user=thomas.joseph@uphs.upenn.edu
#SBATCH --mail-type=begin
#SBATCH --mail-type=end

module restore system
module load gcc mvapich2

SRUN=ibrun
NAMD=~/bin/namd-2.12
"""

sbatch_preambles['perceval'] = """#!/bin/bash
#SBATCH -J %(basename)s_%(group_id)d
#SBATCH -o %(basename)s_%(group_id)d.out
#SBATCH -e %(basename)s_%(group_id)d.err
<<<<<<< HEAD
#SBATCH -p main -x memnode001
=======
#SBATCH -p main
#SBATCH -x memnode001 # Don't use this node as it is real slow
>>>>>>> 139dedc7
#SBATCH -N 1 -n 24
#SBATCH -t 48:00:00
#SBATCH --mem=12000
#SBATCH --export=ALL

# Run these commands before submitting this script:
#   module purge
#   module load gcc mvapich2

SRUN="srun -n $SLURM_NTASKS --mpi=pmi2"
NAMD=$HOME/bin/namd2-2.12

echo "Starting %(basename)s_%(group_id)d" | ~/bin/slack-ttjoseph

"""

<<<<<<< HEAD
sbatch_preambles['comet'] = """#!/bin/bash
#SBATCH -J %(basename)s_%(group_id)d
#SBATCH -o %(basename)s_%(group_id)d.out
#SBATCH -e %(basename)s_%(group_id)d.err
#SBATCH -p compute
#SBATCH -N 6 --ntasks-per-node=24
#SBATCH -t 48:00:00
#SBATCH --export=ALL

SRUN=ibrun
NAMD=$HOME/bin/namd2-2.12

echo "Starting %(basename)s_%(group_id)d" | ~/bin/slack-ttjoseph

"""
=======

>>>>>>> 139dedc7

ap = argparse.ArgumentParser(description='Generate mildly embarrasingly parallel FEP input for NAMD')
ap.add_argument('basename', help='Base filename, e.g. "fep", such that we generate fep<n>.namd which sources common_fep.namd')
ap.add_argument('inputname', help='Per-group input system name (e.g. equilibrated system)')
ap.add_argument('clustername', help='Supercomputer cluster you are using', default='perceval')
ap.add_argument('--num-windows', type=int, default=50, help='Number of lambda windows')
ap.add_argument('--windows-per-group', type=int, default=5, help='Maximum number of lambda windows per batch job')
ap.add_argument('--per-group-num-equil-steps', type=int, default=500000)
ap.add_argument('--per-window-num-equil-steps', type=int, default=200000)
ap.add_argument('--per-window-prod-steps', type=int, default=1000000)
args = ap.parse_args()

all_lambdas = np.linspace(0, 1.0, num=args.num_windows, endpoint=False)
delta = all_lambdas[1] - all_lambdas[0]
group_id = -1
for i in range(len(all_lambdas)):
    starting_a_group = True if i % args.windows_per_group == 0 else False
    if starting_a_group:
        group_id += 1

    l0, l1 = all_lambdas[i], all_lambdas[i] + delta
    data = {
        'basename': args.basename,
        'inputname': args.inputname,
        'outputname': '%s%03d' % (args.basename, i),
        'group_id': group_id,
        'l0': l0,
        'l1': l1
    }
    if starting_a_group:
        data['alchequilsteps'] = args.per_group_num_equil_steps
    else:
        data['inputname'] = '%s%03d' % (args.basename, i - 1)
        data['alchequilsteps'] = args.per_window_num_equil_steps

    data['totalsteps'] = data['alchequilsteps'] + args.per_window_prod_steps
    s = """# Do FEP for lambda %(l0)f to %(l1)f
set inputname %(inputname)s;
set outputname %(outputname)s;
alchLambda %(l0)f
alchLambda2 %(l1)f
source common_%(basename)s.namd
alchEquilSteps %(alchequilsteps)d
run %(totalsteps)d
""" % data
    with open('%s.namd' % data['outputname'], 'w') as f:
        f.write(s) 

    # Make a submit script for this window group, for convenience
    if starting_a_group:
        s = sbatch_preambles[args.clustername] % data
        with open('submit-%s-group-%d.sh' % (args.basename, group_id), 'w') as f:
            f.write(s)
            for j in range(i, i+args.windows_per_group):
                f.write('$SRUN $NAMD %s%03d.namd > %s%03d.log\n' % (args.basename, j, args.basename, j))
                f.write('echo "%s%03d (group %d) done" | ~/bin/slack-ttjoseph\n\n' % (args.basename, j, group_id))<|MERGE_RESOLUTION|>--- conflicted
+++ resolved
@@ -32,12 +32,8 @@
 #SBATCH -J %(basename)s_%(group_id)d
 #SBATCH -o %(basename)s_%(group_id)d.out
 #SBATCH -e %(basename)s_%(group_id)d.err
-<<<<<<< HEAD
-#SBATCH -p main -x memnode001
-=======
 #SBATCH -p main
 #SBATCH -x memnode001 # Don't use this node as it is real slow
->>>>>>> 139dedc7
 #SBATCH -N 1 -n 24
 #SBATCH -t 48:00:00
 #SBATCH --mem=12000
@@ -54,25 +50,7 @@
 
 """
 
-<<<<<<< HEAD
-sbatch_preambles['comet'] = """#!/bin/bash
-#SBATCH -J %(basename)s_%(group_id)d
-#SBATCH -o %(basename)s_%(group_id)d.out
-#SBATCH -e %(basename)s_%(group_id)d.err
-#SBATCH -p compute
-#SBATCH -N 6 --ntasks-per-node=24
-#SBATCH -t 48:00:00
-#SBATCH --export=ALL
 
-SRUN=ibrun
-NAMD=$HOME/bin/namd2-2.12
-
-echo "Starting %(basename)s_%(group_id)d" | ~/bin/slack-ttjoseph
-
-"""
-=======
-
->>>>>>> 139dedc7
 
 ap = argparse.ArgumentParser(description='Generate mildly embarrasingly parallel FEP input for NAMD')
 ap.add_argument('basename', help='Base filename, e.g. "fep", such that we generate fep<n>.namd which sources common_fep.namd')
